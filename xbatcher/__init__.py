<<<<<<< HEAD
from .generators import BatchGenerator
from .accessors import BatchAccessor
=======
from .generators import BatchGenerator  # noqa: F401
>>>>>>> f9d40fdb
<|MERGE_RESOLUTION|>--- conflicted
+++ resolved
@@ -1,6 +1,2 @@
-<<<<<<< HEAD
-from .generators import BatchGenerator
-from .accessors import BatchAccessor
-=======
-from .generators import BatchGenerator  # noqa: F401
->>>>>>> f9d40fdb
+from .accessors import BatchAccessor  # noqa: F401
+from .generators import BatchGenerator  # noqa: F401