import numpy as np
import pytest
import xarray as xr

from xbatcher import BatchGenerator


@pytest.fixture(scope='module')
def sample_ds_1d():
    size = 100
    ds = xr.Dataset(
        {
            'foo': (['x'], np.random.rand(size)),
            'bar': (['x'], np.random.randint(0, 10, size)),
        },
        {'x': (['x'], np.arange(size))},
    )
    return ds


@pytest.fixture(scope='module')
def sample_ds_3d():
    shape = (10, 50, 100)
    ds = xr.Dataset(
        {
            'foo': (['time', 'y', 'x'], np.random.rand(*shape)),
            'bar': (['time', 'y', 'x'], np.random.randint(0, 10, shape)),
        },
        {
            'x': (['x'], np.arange(shape[-1])),
            'y': (['y'], np.arange(shape[-2])),
        },
    )
    return ds


def test_constructor_coerces_to_dataset():
    da = xr.DataArray(np.random.rand(10), dims='x', name='foo')
    bg = BatchGenerator(da, input_dims={'x': 2})
    assert isinstance(bg.ds, xr.Dataset)
    assert bg.ds.equals(da.to_dataset())


# TODO: decide how to handle bsizes like 15 that don't evenly divide the dimension
# Should we enforce that each batch size always has to be the same
@pytest.mark.parametrize('bsize', [5, 10])
def test_batch_1d(sample_ds_1d, bsize):
    bg = BatchGenerator(sample_ds_1d, input_dims={'x': bsize})
    for n, ds_batch in enumerate(bg):
        assert isinstance(ds_batch, xr.Dataset)
        # TODO: maybe relax this? see comment above
        assert ds_batch.dims['x'] == bsize
        expected_slice = slice(bsize * n, bsize * (n + 1))
        ds_batch_expected = sample_ds_1d.isel(x=expected_slice)
        assert ds_batch.equals(ds_batch_expected)


@pytest.mark.parametrize('bsize', [5, 10])
def test_batch_1d_concat(sample_ds_1d, bsize):
    bg = BatchGenerator(
        sample_ds_1d, input_dims={'x': bsize}, concat_input_dims=True
    )
    for n, ds_batch in enumerate(bg):
        assert isinstance(ds_batch, xr.Dataset)
        assert ds_batch.dims['x_input'] == bsize
        assert ds_batch.dims['input_batch'] == sample_ds_1d.dims['x'] // bsize
        assert 'x' in ds_batch.coords


@pytest.mark.parametrize('bsize', [5, 10])
def test_batch_1d_no_coordinate(sample_ds_1d, bsize):
    # fix for #3
    ds_dropped = sample_ds_1d.drop_vars('x')
    bg = BatchGenerator(ds_dropped, input_dims={'x': bsize})
    for n, ds_batch in enumerate(bg):
        assert isinstance(ds_batch, xr.Dataset)
        assert ds_batch.dims['x'] == bsize
        expected_slice = slice(bsize * n, bsize * (n + 1))
        ds_batch_expected = ds_dropped.isel(x=expected_slice)
        assert ds_batch.equals(ds_batch_expected)


@pytest.mark.parametrize('bsize', [5, 10])
def test_batch_1d_concat_no_coordinate(sample_ds_1d, bsize):
    # test for #3
    ds_dropped = sample_ds_1d.drop_vars('x')
    bg = BatchGenerator(
        ds_dropped, input_dims={'x': bsize}, concat_input_dims=True
    )
    for n, ds_batch in enumerate(bg):
        assert isinstance(ds_batch, xr.Dataset)
        assert ds_batch.dims['x_input'] == bsize
        assert ds_batch.dims['input_batch'] == sample_ds_1d.dims['x'] // bsize
        assert 'x' not in ds_batch.coords


@pytest.mark.parametrize('olap', [1, 4])
def test_batch_1d_overlap(sample_ds_1d, olap):
    bsize = 10
    bg = BatchGenerator(
        sample_ds_1d, input_dims={'x': bsize}, input_overlap={'x': olap}
    )
    stride = bsize - olap
    for n, ds_batch in enumerate(bg):
        assert isinstance(ds_batch, xr.Dataset)
        assert ds_batch.dims['x'] == bsize
        expected_slice = slice(stride * n, stride * n + bsize)
        ds_batch_expected = sample_ds_1d.isel(x=expected_slice)
        assert ds_batch.equals(ds_batch_expected)


@pytest.mark.parametrize('bsize', [5, 10])
def test_batch_3d_1d_input(sample_ds_3d, bsize):

    # first do the iteration over just one dimension
    bg = BatchGenerator(sample_ds_3d, input_dims={'x': bsize})
    for n, ds_batch in enumerate(bg):
        assert isinstance(ds_batch, xr.Dataset)
        assert ds_batch.dims['x'] == bsize
        # time and y should be collapsed into batch dimension
        assert (
            ds_batch.dims['sample']
            == sample_ds_3d.dims['y'] * sample_ds_3d.dims['time']
        )
        expected_slice = slice(bsize * n, bsize * (n + 1))
        ds_batch_expected = (
            sample_ds_3d.isel(x=expected_slice)
            .stack(sample=['time', 'y'])
            .transpose('sample', 'x')
        )
        print(ds_batch)
        print(ds_batch_expected)
        assert ds_batch.equals(ds_batch_expected)


@pytest.mark.parametrize('bsize', [5, 10])
def test_batch_3d_2d_input(sample_ds_3d, bsize):
    # now iterate over both
    xbsize = 20
    bg = BatchGenerator(sample_ds_3d, input_dims={'y': bsize, 'x': xbsize})
    for n, ds_batch in enumerate(bg):
        assert isinstance(ds_batch, xr.Dataset)
        assert ds_batch.dims['x'] == xbsize
        assert ds_batch.dims['y'] == bsize
        # TODO? Is it worth it to try to reproduce the internal logic of the
        # generator and verify that the slices are correct?
    assert (n + 1) == (
        (sample_ds_3d.dims['x'] // xbsize) * (sample_ds_3d.dims['y'] // bsize)
    )


@pytest.mark.parametrize('bsize', [5, 10])
def test_batch_3d_2d_input_concat(sample_ds_3d, bsize):
    # now iterate over both
    xbsize = 20
    bg = BatchGenerator(
        sample_ds_3d,
        input_dims={'y': bsize, 'x': xbsize},
        concat_input_dims=True,
    )
    for n, ds_batch in enumerate(bg):
        assert isinstance(ds_batch, xr.Dataset)
        assert ds_batch.dims['x_input'] == xbsize
        assert ds_batch.dims['y_input'] == bsize
        assert ds_batch.dims['sample'] == (
            (sample_ds_3d.dims['x'] // xbsize)
            * (sample_ds_3d.dims['y'] // bsize)
            * sample_ds_3d.dims['time']
        )


<<<<<<< HEAD
@pytest.mark.parametrize('bsize', [5, 10])
def test_batch_1d_squeeze_batch_dim(sample_ds_1d, bsize):
    xbsize = 20
    bg = BatchGenerator(
        sample_ds_1d,
        input_dims={'x': xbsize},
        squeeze_batch_dim=False,
    )
    for ds_batch in bg:
        assert list(ds_batch['foo'].shape) == [1, xbsize]

    bg2 = BatchGenerator(
        sample_ds_1d,
        input_dims={'x': xbsize},
        squeeze_batch_dim=True,
    )
    for ds_batch in bg2:
        assert list(ds_batch['foo'].shape) == [xbsize]
=======
def test_preload_batch_false(sample_ds_1d):
    sample_ds_1d_dask = sample_ds_1d.chunk({'x': 2})
    bg = BatchGenerator(
        sample_ds_1d_dask, input_dims={'x': 2}, preload_batch=False
    )
    assert bg.preload_batch is False
    for ds_batch in bg:
        assert isinstance(ds_batch, xr.Dataset)
        assert ds_batch.chunks


def test_preload_batch_true(sample_ds_1d):
    sample_ds_1d_dask = sample_ds_1d.chunk({'x': 2})
    bg = BatchGenerator(
        sample_ds_1d_dask, input_dims={'x': 2}, preload_batch=True
    )
    assert bg.preload_batch is True
    for ds_batch in bg:
        assert isinstance(ds_batch, xr.Dataset)
        assert not ds_batch.chunks
>>>>>>> cdf0bad7
<|MERGE_RESOLUTION|>--- conflicted
+++ resolved
@@ -169,7 +169,6 @@
         )
 
 
-<<<<<<< HEAD
 @pytest.mark.parametrize('bsize', [5, 10])
 def test_batch_1d_squeeze_batch_dim(sample_ds_1d, bsize):
     xbsize = 20
@@ -188,7 +187,8 @@
     )
     for ds_batch in bg2:
         assert list(ds_batch['foo'].shape) == [xbsize]
-=======
+
+
 def test_preload_batch_false(sample_ds_1d):
     sample_ds_1d_dask = sample_ds_1d.chunk({'x': 2})
     bg = BatchGenerator(
@@ -208,5 +208,4 @@
     assert bg.preload_batch is True
     for ds_batch in bg:
         assert isinstance(ds_batch, xr.Dataset)
-        assert not ds_batch.chunks
->>>>>>> cdf0bad7
+        assert not ds_batch.chunks