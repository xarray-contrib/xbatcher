--- conflicted
+++ resolved
@@ -1,9 +1,6 @@
-<<<<<<< HEAD
 import json
 import tempfile
-=======
 from typing import Any
->>>>>>> 72d9960a
 
 import numpy as np
 import pytest
@@ -361,8 +358,7 @@
     Test that a ValueError is raised when input_overlap[dim] > input_dim[dim]
     """
     with pytest.raises(ValueError) as e:
-<<<<<<< HEAD
-        BatchGenerator(sample_ds_1d, input_dims={"x": 10}, input_overlap={"x": 20})
+        BatchGenerator(sample_ds_1d, input_dims={'x': 10}, input_overlap={'x': 20})
         assert len(e) == 1
 
 
@@ -379,11 +375,6 @@
     assert in_dict["input_dims"]["time"] == input_size
     assert in_dict["input_dims"]["x"] == x_input_size
     out_file.close()
-=======
-        BatchGenerator(sample_ds_1d, input_dims={'x': 10}, input_overlap={'x': 20})
-        assert len(e) == 1
-
-
 @pytest.mark.parametrize('preload', [True, False])
 def test_batcher_cached_getitem(sample_ds_1d, preload) -> None:
     pytest.importorskip('zarr')
@@ -433,5 +424,4 @@
     assert '1/.zgroup' in cache
     ds_cache = bg[1]
     xr.testing.assert_equal(ds_no_cache, ds_cache)
-    xr.testing.assert_identical(ds_no_cache, ds_cache)
->>>>>>> 72d9960a
+    xr.testing.assert_identical(ds_no_cache, ds_cache)