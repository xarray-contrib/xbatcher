pytest
<<<<<<< HEAD
coverage
zarr
=======
pytest-cov
>>>>>>> bf90fa0a
adlfs
-r requirements.txt<|MERGE_RESOLUTION|>--- conflicted
+++ resolved
@@ -1,9 +1,6 @@
 pytest
-<<<<<<< HEAD
 coverage
 zarr
-=======
 pytest-cov
->>>>>>> bf90fa0a
 adlfs
 -r requirements.txt