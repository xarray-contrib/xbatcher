pytest
coverage
<<<<<<< HEAD
zarr
=======
adlfs
>>>>>>> e14de083
-r requirements.txt<|MERGE_RESOLUTION|>--- conflicted
+++ resolved
@@ -1,8 +1,5 @@
 pytest
 coverage
-<<<<<<< HEAD
 zarr
-=======
 adlfs
->>>>>>> e14de083
 -r requirements.txt